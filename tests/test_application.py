--- conflicted
+++ resolved
@@ -3,14 +3,9 @@
 
 from eventsourcing.tests.test_application_with_popo import (
     TIMEIT_FACTOR,
-<<<<<<< HEAD
-    TestApplicationWithPOPO
-)
-=======
     TestApplicationWithPOPO,
 )
 
->>>>>>> 9762507b
 from tests.test_recorders import DjangoTestCase
 
 
